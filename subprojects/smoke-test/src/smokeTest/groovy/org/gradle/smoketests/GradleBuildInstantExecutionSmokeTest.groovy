/*
 * Copyright 2019 the original author or authors.
 *
 * Licensed under the Apache License, Version 2.0 (the "License");
 * you may not use this file except in compliance with the License.
 * You may obtain a copy of the License at
 *
 *      http://www.apache.org/licenses/LICENSE-2.0
 *
 * Unless required by applicable law or agreed to in writing, software
 * distributed under the License is distributed on an "AS IS" BASIS,
 * WITHOUT WARRANTIES OR CONDITIONS OF ANY KIND, either express or implied.
 * See the License for the specific language governing permissions and
 * limitations under the License.
 */

package org.gradle.smoketests

import org.gradle.api.JavaVersion
import org.gradle.api.specs.Spec
import org.gradle.integtests.fixtures.AvailableJavaHomes
import org.gradle.integtests.fixtures.DefaultTestExecutionResult
import org.gradle.integtests.fixtures.executer.GradleContextualExecuter
import org.gradle.integtests.fixtures.jvm.JvmInstallation
import org.gradle.test.fixtures.file.TestFile
import org.gradle.testkit.runner.BuildResult
import org.gradle.testkit.runner.TaskOutcome
import org.gradle.util.Requires
import org.gradle.util.TestPrecondition

import java.text.SimpleDateFormat

@Requires(value = TestPrecondition.JDK9_OR_LATER, adhoc = {
    GradleContextualExecuter.isNotInstant() && GradleBuildJvmSpec.isAvailable()
})
class GradleBuildInstantExecutionSmokeTest extends AbstractSmokeTest {
    private BuildResult result

    BuildResult getResult() {
        if (result == null) {
            throw new IllegalStateException("Need to run a build before result is availble.")
        }
        return result
    }

    def "can build gradle with instant execution enabled"() {

        given:
        new TestFile("build/gradleBuildCurrent").copyTo(testProjectDir.root)

        and:
        def buildJavaHome = AvailableJavaHomes.getAvailableJdks(new GradleBuildJvmSpec()).last().javaHome
        file("gradle.properties") << "\norg.gradle.java.home=${buildJavaHome}\n"

        and:
        def supportedTasks = [
            ":distributions:binZip",
            ":core:integTest", "--tests=NameValidationIntegrationTest"
        ]

        when:
        instantRun(*supportedTasks)

        then:
        result.output.count("Calculating task graph as no instant execution cache is available") == 1

        when:
        instantRun(*supportedTasks)

        then:
        result.output.count("Reusing instant execution cache") == 1
        result.task(":distributions:binZip").outcome == TaskOutcome.UP_TO_DATE
        result.task(":core:integTest").outcome == TaskOutcome.UP_TO_DATE

        when:
        run("clean")

        and:
        instantRun(*supportedTasks)

        then:
        result.output.count("Reusing instant execution cache") == 1

        and:
        file("build/distributions").allDescendants().count { it ==~ /gradle-.*-bin.zip/ } == 1
        result.task(":core:integTest").outcome == TaskOutcome.SUCCESS
        new DefaultTestExecutionResult(file("subprojects/core"), "build", "", "", "integTest")
            .assertTestClassesExecuted("org.gradle.NameValidationIntegrationTest")
    }

<<<<<<< HEAD
    private BuildResult instantRun(String... tasks) {
        return run(
            "-Dorg.gradle.unsafe.instant-execution=true",
            "-Dorg.gradle.unsafe.instant-execution.fail-on-problems=false", // TODO remove
            *tasks
        )
=======
    private void instantRun(String... tasks) {
        result = run("-Dorg.gradle.unsafe.instant-execution=true", *tasks)
>>>>>>> ac5519e0
    }

    BuildResult run(String... tasks) {
        result = null
        return runner(*(tasks + GRADLE_BUILD_TEST_ARGS)).build()
    }

    private static final String[] GRADLE_BUILD_TEST_ARGS = [
        "-PbuildTimestamp=" + newTimestamp()
    ]

    private static String newTimestamp() {
        newTimestampDateFormat().format(new Date())
    }

    static SimpleDateFormat newTimestampDateFormat() {
        new SimpleDateFormat('yyyyMMddHHmmssZ').tap {
            setTimeZone(TimeZone.getTimeZone("UTC"))
        }
    }
}


class GradleBuildJvmSpec implements Spec<JvmInstallation> {

    static boolean isAvailable() {
        return AvailableJavaHomes.getAvailableJdk(new GradleBuildJvmSpec()) != null
    }

    @Override
    boolean isSatisfiedBy(JvmInstallation jvm) {
        return jvm.javaVersion >= JavaVersion.VERSION_1_9 && jvm.javaVersion <= JavaVersion.VERSION_11
    }
}<|MERGE_RESOLUTION|>--- conflicted
+++ resolved
@@ -88,17 +88,12 @@
             .assertTestClassesExecuted("org.gradle.NameValidationIntegrationTest")
     }
 
-<<<<<<< HEAD
-    private BuildResult instantRun(String... tasks) {
-        return run(
+    private void instantRun(String... tasks) {
+        result = run(
             "-Dorg.gradle.unsafe.instant-execution=true",
             "-Dorg.gradle.unsafe.instant-execution.fail-on-problems=false", // TODO remove
             *tasks
         )
-=======
-    private void instantRun(String... tasks) {
-        result = run("-Dorg.gradle.unsafe.instant-execution=true", *tasks)
->>>>>>> ac5519e0
     }
 
     BuildResult run(String... tasks) {
