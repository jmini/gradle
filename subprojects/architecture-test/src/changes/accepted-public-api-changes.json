{
    "acceptedApiChanges": [
        {
<<<<<<< HEAD
            "type": "org.gradle.api.tasks.diagnostics.PropertyReportTask",
            "member": "Method org.gradle.api.tasks.diagnostics.PropertyReportTask.generate(org.gradle.api.Project)",
            "acceptation": "Make PropertyReportTask compatible with configuration caching",
=======
            "type": "org.gradle.api.plugins.antlr.AntlrTask",
            "member": "Class org.gradle.api.plugins.antlr.AntlrTask",
            "acceptation": "Converted to Provider API",
            "changes": [
                "Class is now abstract"
            ]
        },
        {
            "type": "org.gradle.api.plugins.antlr.AntlrTask",
            "member": "Method org.gradle.api.plugins.antlr.AntlrTask.getArguments()",
            "acceptation": "Converted to Provider API",
            "changes": [
                "Method return type has changed",
                "Method is now abstract"
            ]
        },
        {
            "type": "org.gradle.api.plugins.antlr.AntlrTask",
            "member": "Method org.gradle.api.plugins.antlr.AntlrTask.getOutputDirectory()",
            "acceptation": "Converted to Provider API",
            "changes": [
                "Method return type has changed",
                "Method is now abstract"
            ]
        },
        {
            "type": "org.gradle.api.plugins.antlr.AntlrTask",
            "member": "Method org.gradle.api.plugins.antlr.AntlrTask.getTrace()",
            "acceptation": "Converted to Provider API",
            "changes": [
                "METHOD_ADDED_TO_PUBLIC_CLASS",
                "Abstract method has been added to this class"
            ]
        },
        {
            "type": "org.gradle.api.plugins.antlr.AntlrTask",
            "member": "Method org.gradle.api.plugins.antlr.AntlrTask.isTrace()",
            "acceptation": "Converted to Provider API",
            "changes": [
                "Method has been removed"
            ]
        },
        {
            "type": "org.gradle.api.plugins.antlr.AntlrTask",
            "member": "Method org.gradle.api.plugins.antlr.AntlrTask.setArguments(java.util.List)",
            "acceptation": "Converted to Provider API",
            "changes": [
                "Method has been removed"
            ]
        },
        {
            "type": "org.gradle.api.plugins.antlr.AntlrTask",
            "member": "Method org.gradle.api.plugins.antlr.AntlrTask.setOutputDirectory(java.io.File)",
            "acceptation": "Converted to Provider API",
            "changes": [
                "Method has been removed"
            ]
        },
        {
            "type": "org.gradle.api.plugins.antlr.AntlrTask",
            "member": "Method org.gradle.api.plugins.antlr.AntlrTask.setTrace(boolean)",
            "acceptation": "Converted to Provider API",
>>>>>>> 7bba934e
            "changes": [
                "Method has been removed"
            ]
        },
        {
<<<<<<< HEAD
            "type": "org.gradle.api.tasks.diagnostics.ProjectReportTask",
            "member": "Method org.gradle.api.tasks.diagnostics.ProjectReportTask.generate(org.gradle.api.Project)",
            "acceptation": "Make ProjectReportTask compatible with configuration caching",
            "changes": [
                "Method has been removed"
            ]
        },
        {
            "type": "org.gradle.api.tasks.diagnostics.AbstractDependencyReportTask",
            "member": "Method org.gradle.api.tasks.diagnostics.AbstractDependencyReportTask.generate(org.gradle.api.Project)",
            "acceptation": "Make AbstractDependencyReportTask compatible with configuration caching",
=======
            "type": "org.gradle.api.tasks.compile.AbstractCompile",
            "member": "Method org.gradle.api.tasks.compile.AbstractCompile.getSourceCompatibility()",
            "acceptation": "Converted to Provider API",
            "changes": [
                "Method return type has changed",
                "Method is now abstract"
            ]
        },
        {
            "type": "org.gradle.api.tasks.compile.AbstractCompile",
            "member": "Method org.gradle.api.tasks.compile.AbstractCompile.setSourceCompatibility(java.lang.String)",
            "acceptation": "Converted to Provider API",
            "changes": [
                "Method has been removed"
            ]
        },
        {
            "type": "org.gradle.api.tasks.compile.AbstractCompile",
            "member": "Method org.gradle.api.tasks.compile.AbstractCompile.getTargetCompatibility()",
            "acceptation": "Converted to Provider API",
            "changes": [
                "Method return type has changed",
                "Method is now abstract"
            ]
        },
        {
            "type": "org.gradle.api.tasks.compile.AbstractCompile",
            "member": "Method org.gradle.api.tasks.compile.AbstractCompile.setTargetCompatibility(java.lang.String)",
            "acceptation": "Converted to Provider API",
            "changes": [
                "Method has been removed"
            ]
        }, {
            "type": "org.gradle.api.tasks.compile.AbstractCompile",
            "member": "Class org.gradle.api.tasks.compile.AbstractCompile",
            "acceptation": "Needed to bridge old methods",
            "changes": [
                "org.gradle.api.tasks.compile.BridgeAbstractCompile"
            ]
        }, {
            "type": "org.gradle.api.tasks.compile.AbstractCompile",
            "member": "Method org.gradle.api.tasks.compile.AbstractCompile.setClasspath(org.gradle.api.file.FileCollection)",
            "acceptation": "Converted to Provider API",
            "changes": [
                "Method has been removed"
            ]
        },
        {
            "type": "org.gradle.api.tasks.compile.CompileOptions",
            "member": "Method org.gradle.api.tasks.compile.CompileOptions.getCompilerArgs()",
            "acceptation": "Migrated to Property",
            "changes": [
                "Method return type has changed"
            ]
        },
        {
            "type": "org.gradle.api.tasks.compile.CompileOptions",
            "member": "Method org.gradle.api.tasks.compile.CompileOptions.setCompilerArgs(java.util.List)",
            "acceptation": "Migrated to Property",
            "changes": [
                "Method has been removed"
            ]
        },
        {
            "type": "org.gradle.api.tasks.Copy",
            "member": "Method org.gradle.api.tasks.Copy.getDestinationDir()",
            "acceptation": "Moved to the Provider API",
            "changes": [
                "Method return type has changed"
            ]
        },
        {
            "type": "org.gradle.api.tasks.Copy",
            "member": "Method org.gradle.api.tasks.Copy.setDestinationDir(java.io.File)",
            "acceptation": "Moved to the Provider API",
>>>>>>> 7bba934e
            "changes": [
                "Method has been removed"
            ]
        }
    ]
}<|MERGE_RESOLUTION|>--- conflicted
+++ resolved
@@ -1,11 +1,30 @@
 {
     "acceptedApiChanges": [
         {
-<<<<<<< HEAD
             "type": "org.gradle.api.tasks.diagnostics.PropertyReportTask",
             "member": "Method org.gradle.api.tasks.diagnostics.PropertyReportTask.generate(org.gradle.api.Project)",
             "acceptation": "Make PropertyReportTask compatible with configuration caching",
-=======
+            "changes": [
+                "Method has been removed"
+            ]
+        },
+        {
+            "type": "org.gradle.api.tasks.diagnostics.ProjectReportTask",
+            "member": "Method org.gradle.api.tasks.diagnostics.ProjectReportTask.generate(org.gradle.api.Project)",
+            "acceptation": "Make ProjectReportTask compatible with configuration caching",
+            "changes": [
+                "Method has been removed"
+            ]
+        },
+        {
+            "type": "org.gradle.api.tasks.diagnostics.AbstractDependencyReportTask",
+            "member": "Method org.gradle.api.tasks.diagnostics.AbstractDependencyReportTask.generate(org.gradle.api.Project)",
+            "acceptation": "Make AbstractDependencyReportTask compatible with configuration caching",
+            "changes": [
+                "Method has been removed"
+            ]
+        },
+        {
             "type": "org.gradle.api.plugins.antlr.AntlrTask",
             "member": "Class org.gradle.api.plugins.antlr.AntlrTask",
             "acceptation": "Converted to Provider API",
@@ -68,25 +87,11 @@
             "type": "org.gradle.api.plugins.antlr.AntlrTask",
             "member": "Method org.gradle.api.plugins.antlr.AntlrTask.setTrace(boolean)",
             "acceptation": "Converted to Provider API",
->>>>>>> 7bba934e
             "changes": [
                 "Method has been removed"
             ]
         },
         {
-<<<<<<< HEAD
-            "type": "org.gradle.api.tasks.diagnostics.ProjectReportTask",
-            "member": "Method org.gradle.api.tasks.diagnostics.ProjectReportTask.generate(org.gradle.api.Project)",
-            "acceptation": "Make ProjectReportTask compatible with configuration caching",
-            "changes": [
-                "Method has been removed"
-            ]
-        },
-        {
-            "type": "org.gradle.api.tasks.diagnostics.AbstractDependencyReportTask",
-            "member": "Method org.gradle.api.tasks.diagnostics.AbstractDependencyReportTask.generate(org.gradle.api.Project)",
-            "acceptation": "Make AbstractDependencyReportTask compatible with configuration caching",
-=======
             "type": "org.gradle.api.tasks.compile.AbstractCompile",
             "member": "Method org.gradle.api.tasks.compile.AbstractCompile.getSourceCompatibility()",
             "acceptation": "Converted to Provider API",
@@ -162,7 +167,6 @@
             "type": "org.gradle.api.tasks.Copy",
             "member": "Method org.gradle.api.tasks.Copy.setDestinationDir(java.io.File)",
             "acceptation": "Moved to the Provider API",
->>>>>>> 7bba934e
             "changes": [
                 "Method has been removed"
             ]
