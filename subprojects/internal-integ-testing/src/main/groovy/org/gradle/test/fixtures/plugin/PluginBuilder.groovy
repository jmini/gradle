--- conflicted
+++ resolved
@@ -178,15 +178,9 @@
         this
     }
 
-<<<<<<< HEAD
-    PluginBuilder addSettingsPlugin(String impl, String id = "test-settings-plugin", String className = "TestSettingsPlugin") {
-        addPluginSource(id, className, """
-            ${packageName ? "package $packageName" : ""}
-=======
     PluginBuilder addSettingPlugin(String impl, String id = "test-plugin", String className = "TestPlugin") {
         addPluginSource(id, className, """
             package $packageName
->>>>>>> 5c0acd21
 
             class $className implements $Plugin.name<$Settings.name> {
                 void apply($Settings.name settings) {
@@ -196,10 +190,19 @@
         """)
         this
     }
-<<<<<<< HEAD
-=======
-
->>>>>>> 5c0acd21
+
+    PluginBuilder addSettingsPlugin(String impl, String id = "test-settings-plugin", String className = "TestSettingsPlugin") {
+        addPluginSource(id, className, """
+            ${packageName ? "package $packageName" : ""}
+
+            class $className implements $Plugin.name<$Settings.name> {
+                void apply($Settings.name settings) {
+                    $impl
+                }
+            }
+        """)
+        this
+    }
     PluginBuilder addUnloadablePlugin(String id = "test-plugin", String className = "TestPlugin") {
         addPluginSource(id, className, """
             ${packageName ? "package $packageName" : ""}
