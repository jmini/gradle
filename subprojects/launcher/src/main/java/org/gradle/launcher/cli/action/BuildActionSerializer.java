--- conflicted
+++ resolved
@@ -115,14 +115,11 @@
             encoder.writeBoolean(startParameter.isRefreshDependencies());
             encoder.writeBoolean(startParameter.isBuildCacheEnabled());
             encoder.writeBoolean(startParameter.isBuildCacheDebugLogging());
-<<<<<<< HEAD
+            encoder.writeBoolean(startParameter.isWatchFileSystem());
             encoder.writeString(startParameter.getConfigurationCache().name());
             encoder.writeSmallInt(startParameter.getConfigurationCacheMaxProblems());
             encoder.writeBoolean(startParameter.isConfigurationCacheRecreateCache());
             encoder.writeBoolean(startParameter.isConfigurationCacheQuiet());
-=======
-            encoder.writeBoolean(startParameter.isWatchFileSystem());
->>>>>>> 296f27a8
             encoder.writeBoolean(startParameter.isConfigureOnDemand());
             encoder.writeBoolean(startParameter.isContinuous());
             encoder.writeBoolean(startParameter.isBuildScan());
@@ -197,14 +194,11 @@
             startParameter.setRefreshDependencies(decoder.readBoolean());
             startParameter.setBuildCacheEnabled(decoder.readBoolean());
             startParameter.setBuildCacheDebugLogging(decoder.readBoolean());
-<<<<<<< HEAD
+            startParameter.setWatchFileSystem(decoder.readBoolean());
             startParameter.setConfigurationCache(ConfigurationCacheOption.Value.valueOf(decoder.readString()));
             startParameter.setConfigurationCacheMaxProblems(decoder.readSmallInt());
             startParameter.setConfigurationCacheRecreateCache(decoder.readBoolean());
             startParameter.setConfigurationCacheQuiet(decoder.readBoolean());
-=======
-            startParameter.setWatchFileSystem(decoder.readBoolean());
->>>>>>> 296f27a8
             startParameter.setConfigureOnDemand(decoder.readBoolean());
             startParameter.setContinuous(decoder.readBoolean());
             startParameter.setBuildScan(decoder.readBoolean());
