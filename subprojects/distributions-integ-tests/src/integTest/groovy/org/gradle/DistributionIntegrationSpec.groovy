/*
 * Copyright 2010 the original author or authors.
 *
 * Licensed under the Apache License, Version 2.0 (the "License");
 * you may not use this file except in compliance with the License.
 * You may obtain a copy of the License at
 *
 *      http://www.apache.org/licenses/LICENSE-2.0
 *
 * Unless required by applicable law or agreed to in writing, software
 * distributed under the License is distributed on an "AS IS" BASIS,
 * WITHOUT WARRANTIES OR CONDITIONS OF ANY KIND, either express or implied.
 * See the License for the specific language governing permissions and
 * limitations under the License.
 */

package org.gradle

import org.apache.commons.io.IOUtils
import org.gradle.integtests.fixtures.AbstractIntegrationSpec
import org.gradle.test.fixtures.archive.JarTestFixture
import org.gradle.test.fixtures.file.TestFile
import org.gradle.util.GradleVersion
import org.gradle.util.PreconditionVerifier
import org.gradle.util.internal.GUtil
import org.junit.Rule
import spock.lang.Shared

import java.nio.charset.StandardCharsets
import java.util.zip.ZipEntry
import java.util.zip.ZipFile

import static org.hamcrest.CoreMatchers.containsString
import static org.hamcrest.CoreMatchers.equalTo
import static org.hamcrest.MatcherAssert.assertThat

abstract class DistributionIntegrationSpec extends AbstractIntegrationSpec {

    protected static final THIRD_PARTY_LIB_COUNT = 145

    @Rule public final PreconditionVerifier preconditionVerifier = new PreconditionVerifier()

    @Shared String baseVersion = GradleVersion.current().baseVersion.version

    abstract String getDistributionLabel()

    abstract int getMaxDistributionSizeBytes()

    /**
     * Change this whenever you add or remove subprojects for distribution core modules (lib/).
     */
    int getCoreLibJarsCount() {
<<<<<<< HEAD
        39
=======
        40
>>>>>>> d50aee3f
    }

    /**
     * Change this whenever you add or remove subprojects for distribution-packaged plugins (lib/plugins).
     */
    int getPackagedPluginsJarCount() {
        45
    }

    /**
     * Change this if you added or removed dependencies.
     */
    int getThirdPartyLibJarsCount() {
        THIRD_PARTY_LIB_COUNT
    }

    int getLibJarsCount() {
        coreLibJarsCount + packagedPluginsJarCount + thirdPartyLibJarsCount
    }

    def "distribution size should not exceed a certain number"() {
        expect:
        def size = getZip().size()

        println("######## Distribution size ${size}")
        size <= getMaxDistributionSizeBytes()
    }

    def "no duplicate entries"() {
        given:
        def entriesByPath = zipEntries.findAll { !it.name.contains('/META-INF/services/') }.groupBy { it.name }
        def dupes = entriesByPath.findAll { it.value.size() > 1 }

        when:
        def dupesWithCount = dupes.collectEntries { [it.key, it.value.size()]}

        then:
        dupesWithCount.isEmpty()
    }

    def "all files under lib directory are jars"() {
        when:
        def nonJarLibEntries = libZipEntries.findAll { !it.name.endsWith(".jar") }

        then:
        nonJarLibEntries.isEmpty()
    }

    def "no additional jars are added to the distribution"() {
        when:
        def jarLibEntries = libZipEntries.findAll { it.name.endsWith(".jar") }

        then:
        //ME: This is not a foolproof way of checking that additional jars have not been accidentally added to the distribution
        //but should be good enough. If this test fails for you and you did not intend to add new jars to the distribution
        //then there is something to be fixed. If you intentionally added new jars to the distribution and this is now failing please
        //accept my sincere apologies that you have to manually bump the numbers here.
        jarLibEntries.size() == libJarsCount
    }

    protected List<? extends ZipEntry> getLibZipEntries() {
        zipEntries.findAll { !it.isDirectory() && it.name.tokenize("/")[1] == "lib" }
    }

    protected List<? extends ZipEntry> getZipEntries() {
        ZipFile zipFile = new ZipFile(zip)
        try {
            zipFile.entries().toList()
        } finally {
            zipFile.close()
        }
    }

    protected TestFile unpackDistribution(type = getDistributionLabel(), TestFile into = testDirectory) {
        TestFile zip = getZip(type)
        zip.usingNativeTools().unzipTo(into)
        assert into.listFiles().size() == 1
        into.listFiles()[0]
    }

    protected TestFile getZip(String type = getDistributionLabel()) {
        switch (type) {
            case 'bin':
                buildContext.binDistribution
                break
            case 'all':
                buildContext.allDistribution
                break
            case 'docs':
                buildContext.docsDistribution
                break
            case 'src':
                buildContext.srcDistribution
                break
            default:
                throw new RuntimeException("Unknown distribution type '$type'")
        }
    }

    protected void checkMinimalContents(TestFile contentsDir) {
        // Check it can be executed
        executer.inDirectory(contentsDir).usingExecutable('bin/gradle').withTasks("help").run()

        // Scripts
        contentsDir.file('bin/gradle').assertIsFile()
        contentsDir.file('bin/gradle.bat').assertIsFile()

        // Top level files
        contentsDir.file('LICENSE').assertIsFile()

        // Core libs
        def coreLibs = contentsDir.file("lib").listFiles().findAll {
            it.name.startsWith("gradle-") && !it.name.startsWith("gradle-api-metadata") && !it.name.startsWith("gradle-kotlin-dsl")
        }
        assert coreLibs.size() == coreLibJarsCount
        coreLibs.each { assertIsGradleJar(it) }

        def toolingApiJar = contentsDir.file("lib/gradle-tooling-api-${baseVersion}.jar")
        toolingApiJar.assertIsFile()
        assert toolingApiJar.length() < 400 * 1024 // tooling api jar is the small plain tooling api jar version and not the fat jar.

        // Plugins
        assertIsGradleJar(contentsDir.file("lib/plugins/gradle-dependency-management-${baseVersion}.jar"))
        assertIsGradleJar(contentsDir.file("lib/plugins/gradle-version-control-${baseVersion}.jar"))
        assertIsGradleJar(contentsDir.file("lib/plugins/gradle-plugins-${baseVersion}.jar"))
        assertIsGradleJar(contentsDir.file("lib/plugins/gradle-ide-${baseVersion}.jar"))
        assertIsGradleJar(contentsDir.file("lib/plugins/gradle-scala-${baseVersion}.jar"))
        assertIsGradleJar(contentsDir.file("lib/plugins/gradle-code-quality-${baseVersion}.jar"))
        assertIsGradleJar(contentsDir.file("lib/plugins/gradle-antlr-${baseVersion}.jar"))
        assertIsGradleJar(contentsDir.file("lib/plugins/gradle-maven-${baseVersion}.jar"))
        assertIsGradleJar(contentsDir.file("lib/plugins/gradle-signing-${baseVersion}.jar"))
        assertIsGradleJar(contentsDir.file("lib/plugins/gradle-ear-${baseVersion}.jar"))
        assertIsGradleJar(contentsDir.file("lib/plugins/gradle-platform-native-${baseVersion}.jar"))
        assertIsGradleJar(contentsDir.file("lib/plugins/gradle-ide-native-${baseVersion}.jar"))
        assertIsGradleJar(contentsDir.file("lib/plugins/gradle-language-native-${baseVersion}.jar"))
        assertIsGradleJar(contentsDir.file("lib/plugins/gradle-platform-jvm-${baseVersion}.jar"))
        assertIsGradleJar(contentsDir.file("lib/plugins/gradle-language-jvm-${baseVersion}.jar"))
        assertIsGradleJar(contentsDir.file("lib/plugins/gradle-language-java-${baseVersion}.jar"))
        assertIsGradleJar(contentsDir.file("lib/plugins/gradle-language-groovy-${baseVersion}.jar"))
        assertIsGradleJar(contentsDir.file("lib/plugins/gradle-enterprise-${baseVersion}.jar"))

        // Docs
        contentsDir.file('README').assertIsFile()

        // Others
        assertIsGradleApiMetadataJar(contentsDir.file("lib/gradle-api-metadata-${baseVersion}.jar"))

        // Jars that must not be shipped
        assert !contentsDir.file("lib/tools.jar").exists()
        assert !contentsDir.file("lib/plugins/tools.jar").exists()
    }

    protected static void assertDocsExist(TestFile contentsDir, String version) {
        // Javadoc
        contentsDir.file('docs/javadoc/index.html').assertIsFile()
        contentsDir.file('docs/javadoc/index.html').assertContents(containsString("Gradle API ${version}"))
        contentsDir.file('docs/javadoc/org/gradle/api/Project.html').assertIsFile()

        // Userguide
        contentsDir.file('docs/userguide/userguide.html').assertIsFile()
        contentsDir.file('docs/userguide/userguide.html').assertContents(containsString("Gradle User Manual</h1>"))
        contentsDir.file('docs/userguide/userguide_single.html').assertIsFile()
        contentsDir.file('docs/userguide/userguide_single.html').assertContents(containsString("<h1>Gradle User Manual: Version ${version}</h1>"))
        contentsDir.file('docs/userguide/userguide.pdf').assertIsFile()

        // DSL reference
        contentsDir.file('docs/dsl/index.html').assertIsFile()
        contentsDir.file('docs/dsl/index.html').assertContents(containsString("<title>Gradle DSL Version ${version}</title>"))
    }

    protected void assertIsGradleJar(TestFile jar) {
        jar.assertIsFile()
        assertThat(jar.name, jar.manifest.mainAttributes.getValue('Implementation-Version'), equalTo(baseVersion))
        assertThat(jar.name, jar.manifest.mainAttributes.getValue('Implementation-Title'), equalTo('Gradle'))
    }

    private static void assertIsGradleApiMetadataJar(TestFile jar) {
        new JarTestFixture(jar.canonicalFile).with {
            def apiDeclaration = GUtil.loadProperties(IOUtils.toInputStream(content("gradle-api-declaration.properties"), StandardCharsets.UTF_8))
            assert apiDeclaration.size() == 2
            assert apiDeclaration.getProperty("includes").contains(":org/gradle/api/**:")
            assert apiDeclaration.getProperty("excludes").split(":").size() == 1
        }
    }
}<|MERGE_RESOLUTION|>--- conflicted
+++ resolved
@@ -50,11 +50,7 @@
      * Change this whenever you add or remove subprojects for distribution core modules (lib/).
      */
     int getCoreLibJarsCount() {
-<<<<<<< HEAD
-        39
-=======
-        40
->>>>>>> d50aee3f
+        42
     }
 
     /**
