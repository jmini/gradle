--- conflicted
+++ resolved
@@ -130,20 +130,19 @@
         return CrossProjectConfigurationReportingGradle.from(gradle, referrerProject)
     }
 
-<<<<<<< HEAD
+    override fun taskDependencyUsageTracker(referrerProject: ProjectInternal): TaskDependencyUsageTracker {
+        return ReportingTaskDependencyUsageTracker(referrerProject, coupledProjectsListener, problems, userCodeContext)
+    }
+
+    override fun taskGraphForProject(referrerProject: ProjectInternal, taskGraph: TaskExecutionGraphInternal): TaskExecutionGraphInternal {
+        return CrossProjectConfigurationReportingTaskExecutionGraph(taskGraph, referrerProject, problems, this, coupledProjectsListener, userCodeContext)
+    }
+
     override fun parentProjectDynamicInheritedScope(referrerProject: ProjectInternal): DynamicObject? {
         val parent = referrerProject.parent ?: return null
         return CrossProjectModelAccessTrackingParentDynamicObject(
             parent, parent.inheritedScope, referrerProject, problems, coupledProjectsListener, userCodeContext, dynamicCallProblemReporting
         )
-=======
-    override fun taskDependencyUsageTracker(referrerProject: ProjectInternal): TaskDependencyUsageTracker {
-        return ReportingTaskDependencyUsageTracker(referrerProject, coupledProjectsListener, problems, userCodeContext)
-    }
-
-    override fun taskGraphForProject(referrerProject: ProjectInternal, taskGraph: TaskExecutionGraphInternal): TaskExecutionGraphInternal {
-        return CrossProjectConfigurationReportingTaskExecutionGraph(taskGraph, referrerProject, problems, this, coupledProjectsListener, userCodeContext)
->>>>>>> 9d24076f
     }
 
     private
