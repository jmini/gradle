/*
 * Copyright 2011 the original author or authors.
 *
 * Licensed under the Apache License, Version 2.0 (the "License");
 * you may not use this file except in compliance with the License.
 * You may obtain a copy of the License at
 *
 *      http://www.apache.org/licenses/LICENSE-2.0
 *
 * Unless required by applicable law or agreed to in writing, software
 * distributed under the License is distributed on an "AS IS" BASIS,
 * WITHOUT WARRANTIES OR CONDITIONS OF ANY KIND, either express or implied.
 * See the License for the specific language governing permissions and
 * limitations under the License.
 */
package org.gradle.api.internal.artifacts;

import org.gradle.StartParameter;
import org.gradle.api.Describable;
import org.gradle.api.artifacts.component.ComponentSelector;
import org.gradle.api.artifacts.dsl.ArtifactHandler;
import org.gradle.api.artifacts.dsl.ComponentMetadataHandler;
import org.gradle.api.artifacts.dsl.ComponentModuleMetadataHandler;
import org.gradle.api.artifacts.dsl.DependencyConstraintHandler;
import org.gradle.api.artifacts.dsl.DependencyHandler;
import org.gradle.api.artifacts.dsl.DependencyLockingHandler;
import org.gradle.api.artifacts.dsl.RepositoryHandler;
import org.gradle.api.attributes.AttributesSchema;
import org.gradle.api.file.ProjectLayout;
import org.gradle.api.internal.CollectionCallbackActionDecorator;
import org.gradle.api.internal.DocumentationRegistry;
import org.gradle.api.internal.DomainObjectContext;
import org.gradle.api.internal.GradleInternal;
import org.gradle.api.internal.artifacts.component.ComponentIdentifierFactory;
import org.gradle.api.internal.artifacts.configurations.ConfigurationContainerInternal;
import org.gradle.api.internal.artifacts.configurations.DefaultConfigurationContainer;
import org.gradle.api.internal.artifacts.configurations.DefaultConfigurationFactory;
import org.gradle.api.internal.artifacts.configurations.DependencyMetaDataProvider;
import org.gradle.api.internal.artifacts.dsl.ComponentMetadataHandlerInternal;
import org.gradle.api.internal.artifacts.dsl.DefaultArtifactHandler;
import org.gradle.api.internal.artifacts.dsl.DefaultComponentMetadataHandler;
import org.gradle.api.internal.artifacts.dsl.DefaultComponentModuleMetadataHandler;
import org.gradle.api.internal.artifacts.dsl.DefaultRepositoryHandler;
import org.gradle.api.internal.artifacts.dsl.PublishArtifactNotationParserFactory;
import org.gradle.api.internal.artifacts.dsl.dependencies.DefaultDependencyConstraintHandler;
import org.gradle.api.internal.artifacts.dsl.dependencies.DefaultDependencyHandler;
<<<<<<< HEAD
=======
import org.gradle.api.internal.artifacts.dsl.dependencies.DependencyFactoryInternal;
>>>>>>> 724edbeb
import org.gradle.api.internal.artifacts.dsl.dependencies.DependencyLockingProvider;
import org.gradle.api.internal.artifacts.dsl.dependencies.GradlePluginVariantsSupport;
import org.gradle.api.internal.artifacts.dsl.dependencies.PlatformSupport;
import org.gradle.api.internal.artifacts.dsl.dependencies.ProjectFinder;
import org.gradle.api.internal.artifacts.ivyservice.DefaultConfigurationResolver;
import org.gradle.api.internal.artifacts.ivyservice.ErrorHandlingConfigurationResolver;
import org.gradle.api.internal.artifacts.ivyservice.IvyContextManager;
import org.gradle.api.internal.artifacts.ivyservice.IvyContextualArtifactPublisher;
import org.gradle.api.internal.artifacts.ivyservice.ShortCircuitEmptyConfigurationResolver;
import org.gradle.api.internal.artifacts.ivyservice.dependencysubstitution.DependencySubstitutionRules;
import org.gradle.api.internal.artifacts.ivyservice.ivyresolve.ResolveIvyFactory;
import org.gradle.api.internal.artifacts.ivyservice.ivyresolve.parser.GradleModuleMetadataParser;
import org.gradle.api.internal.artifacts.ivyservice.ivyresolve.parser.GradlePomModuleDescriptorParser;
import org.gradle.api.internal.artifacts.ivyservice.ivyresolve.strategy.VersionParser;
import org.gradle.api.internal.artifacts.ivyservice.ivyresolve.strategy.VersionSelectorScheme;
import org.gradle.api.internal.artifacts.ivyservice.ivyresolve.verification.DependencyVerificationOverride;
import org.gradle.api.internal.artifacts.ivyservice.modulecache.FileStoreAndIndexProvider;
import org.gradle.api.internal.artifacts.ivyservice.moduleconverter.DefaultRootComponentMetadataBuilder;
import org.gradle.api.internal.artifacts.ivyservice.moduleconverter.dependencies.LocalConfigurationMetadataBuilder;
import org.gradle.api.internal.artifacts.ivyservice.resolveengine.result.AttributeContainerSerializer;
import org.gradle.api.internal.artifacts.ivyservice.resolveengine.result.ComponentSelectionDescriptorFactory;
import org.gradle.api.internal.artifacts.ivyservice.resolveengine.store.ResolutionResultsStoreFactory;
import org.gradle.api.internal.artifacts.mvnsettings.LocalMavenRepositoryLocator;
import org.gradle.api.internal.artifacts.query.ArtifactResolutionQueryFactory;
import org.gradle.api.internal.artifacts.query.DefaultArtifactResolutionQueryFactory;
import org.gradle.api.internal.artifacts.repositories.DefaultBaseRepositoryFactory;
import org.gradle.api.internal.artifacts.repositories.DefaultUrlArtifactRepository;
import org.gradle.api.internal.artifacts.repositories.ResolutionAwareRepository;
import org.gradle.api.internal.artifacts.repositories.metadata.IvyMutableModuleMetadataFactory;
import org.gradle.api.internal.artifacts.repositories.metadata.MavenMutableModuleMetadataFactory;
import org.gradle.api.internal.artifacts.repositories.transport.RepositoryTransportFactory;
import org.gradle.api.internal.artifacts.transform.ArtifactTransformActionScheme;
import org.gradle.api.internal.artifacts.transform.ArtifactTransformListener;
import org.gradle.api.internal.artifacts.transform.ArtifactTransformParameterScheme;
import org.gradle.api.internal.artifacts.transform.ConsumerProvidedVariantFinder;
import org.gradle.api.internal.artifacts.transform.DefaultArtifactTransforms;
import org.gradle.api.internal.artifacts.transform.DefaultTransformationRegistrationFactory;
import org.gradle.api.internal.artifacts.transform.DefaultTransformedVariantFactory;
import org.gradle.api.internal.artifacts.transform.DefaultTransformerInvocationFactory;
import org.gradle.api.internal.artifacts.transform.DefaultVariantTransformRegistry;
import org.gradle.api.internal.artifacts.transform.ImmutableTransformationWorkspaceServices;
import org.gradle.api.internal.artifacts.transform.MutableTransformationWorkspaceServices;
import org.gradle.api.internal.artifacts.transform.TransformationRegistrationFactory;
import org.gradle.api.internal.artifacts.transform.TransformedVariantFactory;
import org.gradle.api.internal.artifacts.transform.TransformerInvocationFactory;
import org.gradle.api.internal.artifacts.type.ArtifactTypeRegistry;
import org.gradle.api.internal.artifacts.type.DefaultArtifactTypeRegistry;
import org.gradle.api.internal.attributes.AttributeDesugaring;
import org.gradle.api.internal.attributes.AttributesSchemaInternal;
import org.gradle.api.internal.attributes.DefaultAttributesSchema;
import org.gradle.api.internal.attributes.ImmutableAttributesFactory;
import org.gradle.api.internal.component.ComponentTypeRegistry;
import org.gradle.api.internal.file.FileCollectionFactory;
import org.gradle.api.internal.file.FileLookup;
import org.gradle.api.internal.file.FilePropertyFactory;
import org.gradle.api.internal.file.FileResolver;
import org.gradle.api.internal.model.NamedObjectInstantiator;
import org.gradle.api.internal.project.ProjectInternal;
import org.gradle.api.internal.project.ProjectStateRegistry;
import org.gradle.api.internal.provider.PropertyFactory;
import org.gradle.api.internal.tasks.TaskResolver;
import org.gradle.api.model.ObjectFactory;
import org.gradle.api.provider.ProviderFactory;
import org.gradle.initialization.internal.InternalBuildFinishedListener;
import org.gradle.internal.authentication.AuthenticationSchemeRegistry;
import org.gradle.internal.build.BuildState;
import org.gradle.internal.component.external.ivypublish.DefaultArtifactPublisher;
import org.gradle.internal.component.external.ivypublish.DefaultIvyModuleDescriptorWriter;
import org.gradle.internal.component.external.model.JavaEcosystemVariantDerivationStrategy;
import org.gradle.internal.component.external.model.ModuleComponentArtifactMetadata;
import org.gradle.internal.component.model.ComponentAttributeMatcher;
import org.gradle.internal.event.ListenerManager;
import org.gradle.internal.execution.ExecutionEngine;
import org.gradle.internal.execution.fingerprint.InputFingerprinter;
import org.gradle.internal.execution.history.ExecutionHistoryStore;
import org.gradle.internal.hash.ChecksumService;
import org.gradle.internal.hash.ClassLoaderHierarchyHasher;
import org.gradle.internal.instantiation.InstantiatorFactory;
import org.gradle.internal.isolation.IsolatableFactory;
import org.gradle.internal.locking.DefaultDependencyLockingHandler;
import org.gradle.internal.locking.DefaultDependencyLockingProvider;
import org.gradle.internal.locking.NoOpDependencyLockingProvider;
import org.gradle.internal.management.DependencyResolutionManagementInternal;
import org.gradle.internal.model.CalculatedValueContainerFactory;
import org.gradle.internal.operations.BuildOperationExecutor;
import org.gradle.internal.reflect.Instantiator;
import org.gradle.internal.resolve.caching.ComponentMetadataRuleExecutor;
import org.gradle.internal.resolve.caching.ComponentMetadataSupplierRuleExecutor;
import org.gradle.internal.resource.local.FileResourceListener;
import org.gradle.internal.resource.local.FileResourceRepository;
import org.gradle.internal.resource.local.LocallyAvailableResourceFinder;
import org.gradle.internal.service.DefaultServiceRegistry;
import org.gradle.internal.service.ServiceRegistration;
import org.gradle.internal.service.ServiceRegistry;
import org.gradle.internal.typeconversion.NotationParser;
import org.gradle.internal.vfs.FileSystemAccess;
import org.gradle.internal.work.WorkerLeaseService;
import org.gradle.util.internal.SimpleMapInterner;
import org.gradle.vcs.internal.VcsMappingsStore;

import javax.annotation.Nullable;
import java.util.List;
import java.util.function.Supplier;
import java.util.stream.Collectors;

public class DefaultDependencyManagementServices implements DependencyManagementServices {

    private final ServiceRegistry parent;

    public DefaultDependencyManagementServices(ServiceRegistry parent) {
        this.parent = parent;
    }

    @Override
    public DependencyResolutionServices create(FileResolver resolver, FileCollectionFactory fileCollectionFactory, DependencyMetaDataProvider dependencyMetaDataProvider, ProjectFinder projectFinder, DomainObjectContext domainObjectContext) {
        DefaultServiceRegistry services = new DefaultServiceRegistry(parent);
        services.add(FileResolver.class, resolver);
        services.add(FileCollectionFactory.class, fileCollectionFactory);
        services.add(DependencyMetaDataProvider.class, dependencyMetaDataProvider);
        services.add(ProjectFinder.class, projectFinder);
        services.add(DomainObjectContext.class, domainObjectContext);
        services.addProvider(new ArtifactTransformResolutionGradleUserHomeServices());
        services.addProvider(new DependencyResolutionScopeServices(domainObjectContext));
        return services.get(DependencyResolutionServices.class);
    }

    @Override
    public void addDslServices(ServiceRegistration registration, DomainObjectContext domainObjectContext) {
        registration.addProvider(new DependencyResolutionScopeServices(domainObjectContext));
    }

    private static class ArtifactTransformResolutionGradleUserHomeServices {

        ArtifactTransformListener createArtifactTransformListener() {
            return new ArtifactTransformListener() {
                @Override
                public void beforeTransformerInvocation(Describable transformer, Describable subject) {
                }

                @Override
                public void afterTransformerInvocation(Describable transformer, Describable subject) {
                }
            };
        }
    }

    private static class DependencyResolutionScopeServices {

        private final DomainObjectContext domainObjectContext;

        public DependencyResolutionScopeServices(DomainObjectContext domainObjectContext) {
            this.domainObjectContext = domainObjectContext;
        }

        void configure(ServiceRegistration registration) {
            registration.add(DefaultTransformedVariantFactory.class);
            registration.add(DefaultConfigurationFactory.class);
            registration.add(DefaultRootComponentMetadataBuilder.Factory.class);
        }

        AttributesSchemaInternal createConfigurationAttributesSchema(InstantiatorFactory instantiatorFactory, IsolatableFactory isolatableFactory, PlatformSupport platformSupport) {
            DefaultAttributesSchema attributesSchema = instantiatorFactory.decorateLenient().newInstance(DefaultAttributesSchema.class, new ComponentAttributeMatcher(), instantiatorFactory, isolatableFactory);
            platformSupport.configureSchema(attributesSchema);
            GradlePluginVariantsSupport.configureSchema(attributesSchema);
            return attributesSchema;
        }

        MutableTransformationWorkspaceServices createTransformerWorkspaceServices(ProjectLayout projectLayout, ExecutionHistoryStore executionHistoryStore) {
            return new MutableTransformationWorkspaceServices(projectLayout.getBuildDirectory().dir(".transforms"), executionHistoryStore);
        }

        TransformerInvocationFactory createTransformerInvocationFactory(
                ExecutionEngine executionEngine,
                FileSystemAccess fileSystemAccess,
                ImmutableTransformationWorkspaceServices transformationWorkspaceServices,
                ArtifactTransformListener artifactTransformListener,
                FileCollectionFactory fileCollectionFactory,
                ProjectStateRegistry projectStateRegistry,
                BuildOperationExecutor buildOperationExecutor
        ) {
            return new DefaultTransformerInvocationFactory(
                executionEngine,
                fileSystemAccess,
                artifactTransformListener,
                transformationWorkspaceServices,
                fileCollectionFactory,
                projectStateRegistry,
                buildOperationExecutor
            );
        }

        TransformationRegistrationFactory createTransformationRegistrationFactory(
                BuildOperationExecutor buildOperationExecutor,
                IsolatableFactory isolatableFactory,
                ClassLoaderHierarchyHasher classLoaderHierarchyHasher,
                TransformerInvocationFactory transformerInvocationFactory,
                DomainObjectContext domainObjectContext,
                ArtifactTransformParameterScheme parameterScheme,
                ArtifactTransformActionScheme actionScheme,
                InputFingerprinter inputFingerprinter,
                CalculatedValueContainerFactory calculatedValueContainerFactory,
                FileCollectionFactory fileCollectionFactory,
                FileLookup fileLookup,
                ServiceRegistry internalServices,
                DocumentationRegistry documentationRegistry
        ) {
            return new DefaultTransformationRegistrationFactory(
                buildOperationExecutor,
                isolatableFactory,
                classLoaderHierarchyHasher,
                transformerInvocationFactory,
                fileCollectionFactory,
                fileLookup,
                inputFingerprinter,
                calculatedValueContainerFactory,
                domainObjectContext,
                parameterScheme,
                actionScheme,
                internalServices,
                documentationRegistry
            );
        }

        VariantTransformRegistry createArtifactTransformRegistry(InstantiatorFactory instantiatorFactory, ImmutableAttributesFactory attributesFactory, ServiceRegistry services, TransformationRegistrationFactory transformationRegistrationFactory, ArtifactTransformParameterScheme parameterScheme) {
            return new DefaultVariantTransformRegistry(instantiatorFactory, attributesFactory, services, transformationRegistrationFactory, parameterScheme.getInstantiationScheme());
        }

        DefaultUrlArtifactRepository.Factory createDefaultUrlArtifactRepositoryFactory(FileResolver fileResolver) {
            return new DefaultUrlArtifactRepository.Factory(fileResolver);
        }

        BaseRepositoryFactory createBaseRepositoryFactory(
                LocalMavenRepositoryLocator localMavenRepositoryLocator,
                FileResolver fileResolver,
                FileCollectionFactory fileCollectionFactory,
                RepositoryTransportFactory repositoryTransportFactory,
                LocallyAvailableResourceFinder<ModuleComponentArtifactMetadata> locallyAvailableResourceFinder,
                FileStoreAndIndexProvider fileStoreAndIndexProvider,
                VersionSelectorScheme versionSelectorScheme,
                AuthenticationSchemeRegistry authenticationSchemeRegistry,
                IvyContextManager ivyContextManager,
                ImmutableAttributesFactory attributesFactory,
                ImmutableModuleIdentifierFactory moduleIdentifierFactory,
                InstantiatorFactory instantiatorFactory,
                FileResourceRepository fileResourceRepository,
                MavenMutableModuleMetadataFactory metadataFactory,
                IvyMutableModuleMetadataFactory ivyMetadataFactory,
                IsolatableFactory isolatableFactory,
                ObjectFactory objectFactory,
                CollectionCallbackActionDecorator callbackDecorator,
                NamedObjectInstantiator instantiator,
                DefaultUrlArtifactRepository.Factory urlArtifactRepositoryFactory,
                ChecksumService checksumService,
                ProviderFactory providerFactory,
                VersionParser versionParser
        ) {
            return new DefaultBaseRepositoryFactory(
                localMavenRepositoryLocator,
                fileResolver,
                fileCollectionFactory,
                repositoryTransportFactory,
                locallyAvailableResourceFinder,
                fileStoreAndIndexProvider.getArtifactIdentifierFileStore(),
                fileStoreAndIndexProvider.getExternalResourceFileStore(),
                new GradlePomModuleDescriptorParser(versionSelectorScheme, moduleIdentifierFactory, fileResourceRepository, metadataFactory),
                new GradleModuleMetadataParser(attributesFactory, moduleIdentifierFactory, instantiator),
                authenticationSchemeRegistry,
                ivyContextManager,
                moduleIdentifierFactory,
                instantiatorFactory,
                fileResourceRepository,
                metadataFactory,
                ivyMetadataFactory,
                isolatableFactory,
                objectFactory,
                callbackDecorator,
                urlArtifactRepositoryFactory,
                checksumService,
                providerFactory,
                versionParser
            );
        }

        RepositoryHandler createRepositoryHandler(Instantiator instantiator, BaseRepositoryFactory baseRepositoryFactory, CollectionCallbackActionDecorator callbackDecorator) {
            return instantiator.newInstance(DefaultRepositoryHandler.class, baseRepositoryFactory, instantiator, callbackDecorator);
        }

        ConfigurationContainerInternal createConfigurationContainer(
            Instantiator instantiator,
            GlobalDependencyResolutionRules globalDependencyResolutionRules,
            VcsMappingsStore vcsMappingsStore,
            ComponentIdentifierFactory componentIdentifierFactory,
            ImmutableAttributesFactory attributesFactory,
            ImmutableModuleIdentifierFactory moduleIdentifierFactory,
            ComponentSelectorConverter componentSelectorConverter,
            DependencyLockingProvider dependencyLockingProvider,
            CollectionCallbackActionDecorator callbackDecorator,
            NotationParser<Object, ComponentSelector> moduleSelectorNotationParser,
            ObjectFactory objectFactory,
            DefaultRootComponentMetadataBuilder.Factory rootComponentMetadataBuilderFactory,
            DefaultConfigurationFactory defaultConfigurationFactory
        ) {
            return instantiator.newInstance(DefaultConfigurationContainer.class,
                instantiator,
                globalDependencyResolutionRules.getDependencySubstitutionRules(),
                vcsMappingsStore,
                componentIdentifierFactory,
                attributesFactory,
                moduleIdentifierFactory,
                componentSelectorConverter,
                dependencyLockingProvider,
                callbackDecorator,
                moduleSelectorNotationParser,
                objectFactory,
                rootComponentMetadataBuilderFactory,
                defaultConfigurationFactory
            );
        }

        PublishArtifactNotationParserFactory createPublishArtifactNotationParserFactory(
            Instantiator instantiator,
            DependencyMetaDataProvider metaDataProvider,
            DomainObjectContext domainObjectContext,
            FileResolver fileResolver
        ) {
            return new PublishArtifactNotationParserFactory(
                instantiator,
                metaDataProvider,
                taskResolverFor(domainObjectContext),
                fileResolver
            );
        }

        @Nullable
        private TaskResolver taskResolverFor(DomainObjectContext domainObjectContext) {
            if (domainObjectContext instanceof ProjectInternal) {
                return ((ProjectInternal) domainObjectContext).getTasks();
            }
            return null;
        }

        ArtifactTypeRegistry createArtifactTypeRegistry(Instantiator instantiator, ImmutableAttributesFactory immutableAttributesFactory, CollectionCallbackActionDecorator decorator, VariantTransformRegistry transformRegistry) {
            return new DefaultArtifactTypeRegistry(instantiator, immutableAttributesFactory, decorator, transformRegistry);
        }

        DependencyHandler createDependencyHandler(Instantiator instantiator,
                                                  ConfigurationContainerInternal configurationContainer,
<<<<<<< HEAD
                                                  @SuppressWarnings("deprecation") org.gradle.api.internal.artifacts.dsl.dependencies.DependencyFactory dependencyFactory,
=======
                                                  DependencyFactoryInternal dependencyFactory,
>>>>>>> 724edbeb
                                                  ProjectFinder projectFinder,
                                                  DependencyConstraintHandler dependencyConstraintHandler,
                                                  ComponentMetadataHandler componentMetadataHandler,
                                                  ComponentModuleMetadataHandler componentModuleMetadataHandler,
                                                  ArtifactResolutionQueryFactory resolutionQueryFactory,
                                                  AttributesSchema attributesSchema,
                                                  VariantTransformRegistry artifactTransformRegistrations,
                                                  ArtifactTypeRegistry artifactTypeRegistry,
                                                  ObjectFactory objects,
                                                  PlatformSupport platformSupport) {
            return instantiator.newInstance(DefaultDependencyHandler.class,
                configurationContainer,
                dependencyFactory,
                projectFinder,
                dependencyConstraintHandler,
                componentMetadataHandler,
                componentModuleMetadataHandler,
                resolutionQueryFactory,
                attributesSchema,
                artifactTransformRegistrations,
                artifactTypeRegistry,
                objects,
                platformSupport);
        }

        DependencyLockingHandler createDependencyLockingHandler(Instantiator instantiator, ConfigurationContainerInternal configurationContainer, DependencyLockingProvider dependencyLockingProvider) {
            if (domainObjectContext.isPluginContext()) {
                throw new IllegalStateException("Cannot use locking handler in plugins context");
            }
            // The lambda factory is to avoid eager creation of the configuration container
            return instantiator.newInstance(DefaultDependencyLockingHandler.class, (Supplier<ConfigurationContainerInternal>) () -> configurationContainer, dependencyLockingProvider);
        }

        DependencyLockingProvider createDependencyLockingProvider(FileResolver fileResolver, StartParameter startParameter, DomainObjectContext context, GlobalDependencyResolutionRules globalDependencyResolutionRules, ListenerManager listenerManager, PropertyFactory propertyFactory, FilePropertyFactory filePropertyFactory) {
            if (domainObjectContext.isPluginContext()) {
                return NoOpDependencyLockingProvider.getInstance();
            }

            DefaultDependencyLockingProvider dependencyLockingProvider = new DefaultDependencyLockingProvider(fileResolver, startParameter, context, globalDependencyResolutionRules.getDependencySubstitutionRules(), propertyFactory, filePropertyFactory, listenerManager.getBroadcaster(FileResourceListener.class));
            if (startParameter.isWriteDependencyLocks()) {
                listenerManager.addListener(new InternalBuildFinishedListener() {
                    @Override
                    public void buildFinished(GradleInternal gradle, boolean failed) {
                        if (!failed) {
                            dependencyLockingProvider.buildFinished();
                        }
                    }
                });
            }
            return dependencyLockingProvider;
        }

<<<<<<< HEAD
        DependencyConstraintHandler createDependencyConstraintHandler(Instantiator instantiator, ConfigurationContainerInternal configurationContainer, @SuppressWarnings("deprecation") org.gradle.api.internal.artifacts.dsl.dependencies.DependencyFactory dependencyFactory, ObjectFactory objects, PlatformSupport platformSupport) {
=======
        DependencyConstraintHandler createDependencyConstraintHandler(Instantiator instantiator, ConfigurationContainerInternal configurationContainer, DependencyFactoryInternal dependencyFactory, ObjectFactory objects, PlatformSupport platformSupport) {
>>>>>>> 724edbeb
            return instantiator.newInstance(DefaultDependencyConstraintHandler.class, configurationContainer, dependencyFactory, objects, platformSupport);
        }

        DefaultComponentMetadataHandler createComponentMetadataHandler(Instantiator instantiator,
                                                                       ImmutableModuleIdentifierFactory moduleIdentifierFactory,
                                                                       SimpleMapInterner interner,
                                                                       ImmutableAttributesFactory attributesFactory,
                                                                       IsolatableFactory isolatableFactory,
                                                                       ComponentMetadataRuleExecutor componentMetadataRuleExecutor,
                                                                       PlatformSupport platformSupport) {
            DefaultComponentMetadataHandler componentMetadataHandler = instantiator.newInstance(DefaultComponentMetadataHandler.class, instantiator, moduleIdentifierFactory, interner, attributesFactory, isolatableFactory, componentMetadataRuleExecutor, platformSupport);
            if (domainObjectContext.isScript()) {
                componentMetadataHandler.setVariantDerivationStrategy(JavaEcosystemVariantDerivationStrategy.getInstance());
            }
            return componentMetadataHandler;
        }

        DefaultComponentModuleMetadataHandler createComponentModuleMetadataHandler(Instantiator instantiator, ImmutableModuleIdentifierFactory moduleIdentifierFactory) {
            return instantiator.newInstance(DefaultComponentModuleMetadataHandler.class, moduleIdentifierFactory);
        }

        ArtifactHandler createArtifactHandler(Instantiator instantiator, ConfigurationContainerInternal configurationContainer, PublishArtifactNotationParserFactory publishArtifactNotationParserFactory) {
            return instantiator.newInstance(DefaultArtifactHandler.class, configurationContainer, publishArtifactNotationParserFactory.create());
        }

        ComponentMetadataProcessorFactory createComponentMetadataProcessorFactory(ComponentMetadataHandlerInternal componentMetadataHandler, DependencyResolutionManagementInternal dependencyResolutionManagement, DomainObjectContext context) {
            if (context.isScript()) {
                return componentMetadataHandler::createComponentMetadataProcessor;
            }
            return componentMetadataHandler.createFactory(dependencyResolutionManagement);
        }

        GlobalDependencyResolutionRules createModuleMetadataHandler(ComponentMetadataProcessorFactory componentMetadataProcessorFactory, ComponentModuleMetadataProcessor moduleMetadataProcessor, List<DependencySubstitutionRules> rules) {
            return new DefaultGlobalDependencyResolutionRules(componentMetadataProcessorFactory, moduleMetadataProcessor, rules);
        }

        ConfigurationResolver createDependencyResolver(ArtifactDependencyResolver artifactDependencyResolver,
                                                       RepositoriesSupplier repositoriesSupplier,
                                                       GlobalDependencyResolutionRules metadataHandler,
                                                       ComponentIdentifierFactory componentIdentifierFactory,
                                                       ResolutionResultsStoreFactory resolutionResultsStoreFactory,
                                                       StartParameter startParameter,
                                                       AttributesSchemaInternal attributesSchema,
                                                       VariantTransformRegistry variantTransforms,
                                                       ImmutableModuleIdentifierFactory moduleIdentifierFactory,
                                                       ImmutableAttributesFactory attributesFactory,
                                                       BuildOperationExecutor buildOperationExecutor,
                                                       ArtifactTypeRegistry artifactTypeRegistry,
                                                       ComponentSelectorConverter componentSelectorConverter,
                                                       AttributeContainerSerializer attributeContainerSerializer,
                                                       BuildState currentBuild,
                                                       TransformedVariantFactory transformedVariantFactory,
                                                       DependencyVerificationOverride dependencyVerificationOverride,
                                                       ComponentSelectionDescriptorFactory componentSelectionDescriptorFactory,
                                                       WorkerLeaseService workerLeaseService) {
            return new ErrorHandlingConfigurationResolver(
                new ShortCircuitEmptyConfigurationResolver(
                    new DefaultConfigurationResolver(
                        artifactDependencyResolver,
                        repositoriesSupplier,
                        metadataHandler,
                        resolutionResultsStoreFactory,
                        startParameter.isBuildProjectDependencies(),
                        attributesSchema,
                        new DefaultArtifactTransforms(
                            new ConsumerProvidedVariantFinder(
                                variantTransforms,
                                attributesSchema,
                                attributesFactory),
                            attributesSchema,
                            attributesFactory,
                            transformedVariantFactory
                        ),
                        moduleIdentifierFactory,
                        buildOperationExecutor,
                        artifactTypeRegistry,
                        componentSelectorConverter,
                        attributeContainerSerializer,
                        currentBuild.getBuildIdentifier(),
                        new AttributeDesugaring(attributesFactory),
                        dependencyVerificationOverride,
                        componentSelectionDescriptorFactory,
                        workerLeaseService),
                    componentIdentifierFactory,
                    moduleIdentifierFactory,
                    currentBuild.getBuildIdentifier()));
        }

        ArtifactPublicationServices createArtifactPublicationServices(ServiceRegistry services) {
            return new DefaultArtifactPublicationServices(services);
        }

        DependencyResolutionServices createDependencyResolutionServices(ServiceRegistry services) {
            return new DefaultDependencyResolutionServices(services);
        }

        ArtifactResolutionQueryFactory createArtifactResolutionQueryFactory(ConfigurationContainerInternal configurationContainer,
                                                                            RepositoriesSupplier repositoriesSupplier,
                                                                            ResolveIvyFactory ivyFactory,
                                                                            GlobalDependencyResolutionRules metadataHandler,
                                                                            ComponentTypeRegistry componentTypeRegistry,
                                                                            ImmutableAttributesFactory attributesFactory,
                                                                            ComponentMetadataSupplierRuleExecutor executor) {
            return new DefaultArtifactResolutionQueryFactory(configurationContainer, repositoriesSupplier, ivyFactory, metadataHandler, componentTypeRegistry, attributesFactory, executor);

        }

        RepositoriesSupplier createRepositoriesSupplier(RepositoryHandler repositoryHandler, DependencyResolutionManagementInternal drm, DomainObjectContext context) {
            return () -> {
                List<ResolutionAwareRepository> repositories = collectRepositories(repositoryHandler);
                if (context.isScript() || context.isDetachedState()) {
                    return repositories;
                }
                DependencyResolutionManagementInternal.RepositoriesModeInternal mode = drm.getConfiguredRepositoriesMode();
                if (mode.useProjectRepositories()) {
                    if (repositories.isEmpty()) {
                        repositories = collectRepositories(drm.getRepositories());
                    }
                } else {
                    repositories = collectRepositories(drm.getRepositories());
                }
                return repositories;
            };
        }

        private static List<ResolutionAwareRepository> collectRepositories(RepositoryHandler repositoryHandler) {
            return repositoryHandler.stream()
                .map(ResolutionAwareRepository.class::cast)
                .collect(Collectors.toList());
        }
    }

    private static class DefaultDependencyResolutionServices implements DependencyResolutionServices {

        private final ServiceRegistry services;

        private DefaultDependencyResolutionServices(ServiceRegistry services) {
            this.services = services;
        }

        @Override
        public RepositoryHandler getResolveRepositoryHandler() {
            return services.get(RepositoryHandler.class);
        }

        @Override
        public ConfigurationContainerInternal getConfigurationContainer() {
            return services.get(ConfigurationContainerInternal.class);
        }

        @Override
        public DependencyHandler getDependencyHandler() {
            return services.get(DependencyHandler.class);
        }

        @Override
        public DependencyLockingHandler getDependencyLockingHandler() {
            return services.get(DependencyLockingHandler.class);
        }

        @Override
        public ImmutableAttributesFactory getAttributesFactory() {
            return services.get(ImmutableAttributesFactory.class);
        }

        @Override
        public AttributesSchema getAttributesSchema() {
            return services.get(AttributesSchema.class);
        }

        @Override
        public ObjectFactory getObjectFactory() {
            return services.get(ObjectFactory.class);
        }
    }

    private static class DefaultArtifactPublicationServices implements ArtifactPublicationServices {

        private final ServiceRegistry services;

        public DefaultArtifactPublicationServices(ServiceRegistry services) {
            this.services = services;
        }

        @Override
        public RepositoryHandler createRepositoryHandler() {
            Instantiator instantiator = services.get(Instantiator.class);
            BaseRepositoryFactory baseRepositoryFactory = services.get(BaseRepositoryFactory.class);
            CollectionCallbackActionDecorator callbackDecorator = services.get(CollectionCallbackActionDecorator.class);
            return instantiator.newInstance(DefaultRepositoryHandler.class, baseRepositoryFactory, instantiator, callbackDecorator);
        }

        @Override
        public ArtifactPublisher createArtifactPublisher() {
            DefaultArtifactPublisher publisher = new DefaultArtifactPublisher(
                    services.get(LocalConfigurationMetadataBuilder.class),
                    new DefaultIvyModuleDescriptorWriter(services.get(ComponentSelectorConverter.class))
            );
            return new IvyContextualArtifactPublisher(services.get(IvyContextManager.class), publisher);
        }

    }
}<|MERGE_RESOLUTION|>--- conflicted
+++ resolved
@@ -44,10 +44,7 @@
 import org.gradle.api.internal.artifacts.dsl.PublishArtifactNotationParserFactory;
 import org.gradle.api.internal.artifacts.dsl.dependencies.DefaultDependencyConstraintHandler;
 import org.gradle.api.internal.artifacts.dsl.dependencies.DefaultDependencyHandler;
-<<<<<<< HEAD
-=======
 import org.gradle.api.internal.artifacts.dsl.dependencies.DependencyFactoryInternal;
->>>>>>> 724edbeb
 import org.gradle.api.internal.artifacts.dsl.dependencies.DependencyLockingProvider;
 import org.gradle.api.internal.artifacts.dsl.dependencies.GradlePluginVariantsSupport;
 import org.gradle.api.internal.artifacts.dsl.dependencies.PlatformSupport;
@@ -395,11 +392,7 @@
 
         DependencyHandler createDependencyHandler(Instantiator instantiator,
                                                   ConfigurationContainerInternal configurationContainer,
-<<<<<<< HEAD
-                                                  @SuppressWarnings("deprecation") org.gradle.api.internal.artifacts.dsl.dependencies.DependencyFactory dependencyFactory,
-=======
                                                   DependencyFactoryInternal dependencyFactory,
->>>>>>> 724edbeb
                                                   ProjectFinder projectFinder,
                                                   DependencyConstraintHandler dependencyConstraintHandler,
                                                   ComponentMetadataHandler componentMetadataHandler,
@@ -452,11 +445,7 @@
             return dependencyLockingProvider;
         }
 
-<<<<<<< HEAD
-        DependencyConstraintHandler createDependencyConstraintHandler(Instantiator instantiator, ConfigurationContainerInternal configurationContainer, @SuppressWarnings("deprecation") org.gradle.api.internal.artifacts.dsl.dependencies.DependencyFactory dependencyFactory, ObjectFactory objects, PlatformSupport platformSupport) {
-=======
         DependencyConstraintHandler createDependencyConstraintHandler(Instantiator instantiator, ConfigurationContainerInternal configurationContainer, DependencyFactoryInternal dependencyFactory, ObjectFactory objects, PlatformSupport platformSupport) {
->>>>>>> 724edbeb
             return instantiator.newInstance(DefaultDependencyConstraintHandler.class, configurationContainer, dependencyFactory, objects, platformSupport);
         }
 
