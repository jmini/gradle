--- conflicted
+++ resolved
@@ -120,300 +120,6 @@
         succeeds language.compileTaskName
         outputs.recompiledClasses('MyClass', 'Other')
     }
-<<<<<<< HEAD
-=======
-
-    @Issue("https://github.com/gradle/gradle/issues/14744")
-    @Requires(TestPrecondition.JDK16_OR_LATER)
-    def "recompiles only affected classes when Java records are used"() {
-        given:
-        file("src/main/${languageName}/Person.${languageName}") << """
-            public record Person(String name, int age) {}
-        """
-        file("src/main/${languageName}/Library.${languageName}") << """
-            public class Library {
-                public boolean foo() {
-                    return true;
-                }
-            }
-        """
-
-        outputs.snapshot { run language.compileTaskName }
-
-        when:
-        file("src/main/${languageName}/Library.${languageName}").text = """
-            public class Library {
-                public boolean foo() {
-                    return false;
-                }
-            }
-        """
-
-        then:
-        succeeds language.compileTaskName
-        outputs.recompiledClasses('Library')
-    }
-
-    @Issue("https://github.com/gradle/gradle/issues/14744")
-    @Requires(TestPrecondition.JDK16_OR_LATER)
-    def "recompiles only annotation of record when changed"() {
-        given:
-        file("src/main/${languageName}/MyRecordAnnotation.${languageName}") << """
-            import java.lang.annotation.ElementType;
-            import java.lang.annotation.Target;
-
-            @Target(ElementType.RECORD_COMPONENT)
-            public @interface MyRecordAnnotation {}
-        """
-        file("src/main/${languageName}/Person.${languageName}") << """
-            public record Person(@MyRecordAnnotation String name, int age) {}
-        """
-
-        outputs.snapshot { run language.compileTaskName }
-
-        when:
-        file("src/main/${languageName}/MyRecordAnnotation.${languageName}").text = """
-            import java.lang.annotation.ElementType;
-            import java.lang.annotation.Target;
-
-            @Target(ElementType.RECORD_COMPONENT)
-            public @interface MyRecordAnnotation {
-                int value() default 42;
-            }
-        """
-
-        then:
-        succeeds language.compileTaskName
-        outputs.recompiledClasses('MyRecordAnnotation')
-    }
-
-    @Issue("https://github.com/gradle/gradle/issues/14744")
-    @Requires(TestPrecondition.JDK16_OR_LATER)
-    def "recompiles record when changed"() {
-        given:
-        file("src/main/${languageName}/Library.${languageName}") << """
-            public class Library {
-                public boolean foo() {
-                    return true;
-                }
-            }
-        """
-        file("src/main/${languageName}/Person.${languageName}") << """
-            public record Person(String name, int age) {}
-        """
-
-        outputs.snapshot { run language.compileTaskName }
-
-        when:
-        file("src/main/${languageName}/Person.${languageName}").text = """
-            public record Person(String firstName, String lastName, int age) {}
-        """
-
-        then:
-        succeeds language.compileTaskName
-        outputs.recompiledClasses('Person')
-    }
-
-    @Issue("https://github.com/gradle/gradle/issues/14744")
-    @Requires(TestPrecondition.JDK16_OR_LATER)
-    def "recompiles record consumer and record when record is changed"() {
-        given:
-        file("src/main/${languageName}/Library.${languageName}") << """
-            public class Library {
-                public boolean foo() {
-                    return false;
-                }
-            }
-        """
-        file("src/main/${languageName}/Consumer.${languageName}") << """
-            public class Consumer {
-                public int useRecord(Person p) {
-                    return p.age();
-                }
-            }
-        """
-        file("src/main/${languageName}/Person.${languageName}") << """
-            public record Person(String name, int age) {}
-        """
-
-        outputs.snapshot { run language.compileTaskName }
-
-        when:
-        file("src/main/${languageName}/Person.${languageName}").text = """
-            public record Person(String firstName, String lastName, int age) {}
-        """
-
-        then:
-        succeeds language.compileTaskName
-        outputs.recompiledClasses('Person', 'Consumer')
-    }
-
-    def "changing an unused non-private constant incurs partial rebuild"() {
-        source "class A { int foo() { return 2; } }", "class B { final static int x = 1;}"
-        outputs.snapshot { run language.compileTaskName }
-
-        when:
-        source "class B { /* change */ }"
-        run language.compileTaskName
-
-        then:
-        outputs.recompiledClasses 'B'
-    }
-
-    def "changing an used non-private constant incurs partial rebuild"() {
-        source "class A { static final int x = 1; }", "class B { private void method() { int x = A.x; } }", "class C { }"
-        outputs.snapshot { run language.compileTaskName }
-
-        when:
-        source "class A { static final int x = 2; /* change */ void bla() { /* avoid flakiness */ } }"
-        run language.compileTaskName
-
-        then:
-        outputs.recompiledClasses 'A', 'B'
-    }
-
-    def "changing an used non-private constant incurs partial rebuild for binary expression"() {
-        source "class A { static final int x = 1; }", "class B { private void method() { int x = A.x + 1; } }", "class C { }"
-        outputs.snapshot { run language.compileTaskName }
-
-        when:
-        source "class A { static final int x = 2; /* change */ void bla() { /* avoid flakiness */ } }"
-        run language.compileTaskName
-
-        then:
-        outputs.recompiledClasses 'A', 'B'
-    }
-
-    def "changing an used non-private constant incurs partial rebuild when used on annotation"() {
-        source "class A { static final int x = 1; }",
-            """import java.lang.annotation.Retention;
-               import java.lang.annotation.RetentionPolicy;
-               @Retention(RetentionPolicy.RUNTIME)
-               @interface B { int value(); }""",
-            "class C { private void method() { @B(A.x) int x = 1; } }", "class D { }"
-        outputs.snapshot { run language.compileTaskName }
-
-        when:
-        source "class A { static final int x = 2; /* change */ void bla() { /* avoid flakiness */ } }"
-        run language.compileTaskName
-
-        then:
-        outputs.recompiledClasses 'A', 'C'
-    }
-
-    def "changing an used non-private constant incurs partial rebuild when used on annotation with binary expression"() {
-        source "class A { static final int x = 1; }",
-            """import java.lang.annotation.Retention;
-               import java.lang.annotation.RetentionPolicy;
-               @Retention(RetentionPolicy.RUNTIME)
-               @interface B { int value(); }""",
-            "class C { private void method() { @B(A.x + 1) int x = 1; } }", "class D { }"
-        outputs.snapshot { run language.compileTaskName }
-
-        when:
-        source "class A { static final int x = 2; /* change */ void bla() { /* avoid flakiness */ } }"
-        run language.compileTaskName
-
-        then:
-        outputs.recompiledClasses 'A', 'C'
-    }
-
-    def "changing an used non-private constant incurs partial rebuild when constants are chained"() {
-        source "class A { static final int x = 1; }",
-            "class B { static final int x = A.x + 1; }",
-            "class C { static final int x = B.x + 1; }",
-            "class D { static final int x = C.x + 1; }",
-            "class E { }"
-        outputs.snapshot { run language.compileTaskName }
-
-        when:
-        source "class A { static final int x = 2; /* change */ void bla() { /* avoid flakiness */ } }"
-        run language.compileTaskName
-
-        then:
-        outputs.recompiledClasses 'A', 'B', 'C', 'D'
-    }
-
-    def "changing an constant from interface incurs partial rebuild"() {
-        source "interface A { static final int x = 1; }",
-            "class B { static final int x = A.x + 1; }",
-            """import java.lang.annotation.Retention;
-               import java.lang.annotation.RetentionPolicy;
-               @Retention(RetentionPolicy.RUNTIME)
-               @interface Annotation { int value(); }""",
-            "@Annotation(A.x + 1) class C { private void method() { int x = A.x; } }",
-            "@Annotation(A.x + 1) class D { }",
-            "class E { }"
-        outputs.snapshot { run language.compileTaskName }
-
-        when:
-        source "class A { static final int x = 2; /* change */ void bla() { /* avoid flakiness */ } }"
-        run language.compileTaskName
-
-        then:
-        outputs.recompiledClasses 'A', 'B', 'C', 'D'
-    }
-
-    def "partially recompiles when constant from inner class is changed"() {
-        given:
-        file("src/main/${languageName}/MyAnnotation.${languageName}") << """
-            public @interface MyAnnotation { int value(); }
-        """
-        file("src/main/${languageName}/TopLevel.${languageName}") << """
-            public class TopLevel {
-               static class Inner {
-                  public static final int CONST = 9999;
-               }
-            }
-        """
-        file("src/main/${languageName}/MyClass.${languageName}") << """
-            public class MyClass {
-                @MyAnnotation(TopLevel.Inner.CONST + 1)
-                private void foo() { }
-            }
-        """
-        file("src/main/${languageName}/MyClass2.${languageName}") << """
-            public class MyClass2 {
-                private void foo() {
-                    int x = TopLevel.Inner.CONST + 1;
-                }
-            }
-        """
-        file("src/main/${languageName}/IrrelevantClass.${languageName}") << """
-            public class IrrelevantClass {
-            }
-        """
-
-        outputs.snapshot { run language.compileTaskName }
-
-        when:
-        file("src/main/${languageName}/TopLevel.${languageName}").text = """
-            public class TopLevel {
-               static class Inner {
-                  public static final int CONST = 1223;
-               }
-            }
-        """
-
-        then:
-        succeeds language.compileTaskName
-        outputs.recompiledClasses('MyClass', 'MyClass2', 'TopLevel$Inner', 'TopLevel')
-    }
-
-    // Expected since any change inside same compile task will cause recompilation of any dependent class
-    def "non-abi change to constant origin class causes partial recompilation"() {
-        source "class A { final static int x = 1; int method() { return 1; } }",
-            "class B { int method() { return A.x; }  }",
-            "class C {}"
-        outputs.snapshot { run language.compileTaskName }
-
-        when:
-        source "class A { final static int x = 1; int method() { return 2; } }"
-        run language.compileTaskName
-
-        then:
-        outputs.recompiledClasses('A', 'B')
-    }
 
     @Requires(TestPrecondition.JDK9_OR_LATER)
     def "recompiles all when constant used by annotation on module-info is changed"() {
@@ -473,6 +179,4 @@
         then:
         outputs.recompiledClasses("A", "B", "E", "Const", "package-info")
     }
-
->>>>>>> a36beb94
 }