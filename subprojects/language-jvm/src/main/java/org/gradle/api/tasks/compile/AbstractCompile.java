/*
 * Copyright 2010 the original author or authors.
 *
 * Licensed under the Apache License, Version 2.0 (the "License");
 * you may not use this file except in compliance with the License.
 * You may obtain a copy of the License at
 *
 *      http://www.apache.org/licenses/LICENSE-2.0
 *
 * Unless required by applicable law or agreed to in writing, software
 * distributed under the License is distributed on an "AS IS" BASIS,
 * WITHOUT WARRANTIES OR CONDITIONS OF ANY KIND, either express or implied.
 * See the License for the specific language governing permissions and
 * limitations under the License.
 */
package org.gradle.api.tasks.compile;

import org.gradle.api.Incubating;
import org.gradle.api.file.ConfigurableFileCollection;
import org.gradle.api.file.Directory;
import org.gradle.api.file.DirectoryProperty;
import org.gradle.api.file.FileCollection;
import org.gradle.api.internal.GeneratedSubclasses;
import org.gradle.api.model.ReplacedBy;
import org.gradle.api.provider.Property;
import org.gradle.api.provider.Provider;
import org.gradle.api.tasks.Classpath;
import org.gradle.api.tasks.Input;
import org.gradle.api.tasks.OutputDirectory;
import org.gradle.api.tasks.SourceTask;
import org.gradle.internal.deprecation.DeprecationLogger;
import org.gradle.work.DisableCachingByDefault;

import java.io.File;
import java.lang.reflect.Method;
import java.util.concurrent.Callable;

/**
 * The base class for all JVM-based language compilation tasks.
 */
@DisableCachingByDefault(because = "Abstract super-class, not to be instantiated directly")
public abstract class AbstractCompile extends SourceTask implements BridgeAbstractCompile {
    private final DirectoryProperty destinationDirectory;
<<<<<<< HEAD
    private FileCollection classpath;
=======
    private final ConfigurableFileCollection classpath = getProject().getObjects().fileCollection();
    private String sourceCompatibility;
>>>>>>> 2c3b557d
    private String targetCompatibility;

    public AbstractCompile() {
        this.destinationDirectory = getProject().getObjects().directoryProperty();
        this.destinationDirectory.convention(getProject().getProviders().provider(new BackwardCompatibilityOutputDirectoryConvention()));
    }

    /**
     * Returns the classpath to use to compile the source files.
     *
     * @since 7.5
     * @return The classpath.
     */
    @Incubating
    @Classpath
    public ConfigurableFileCollection getClasspath() {
        return classpath;
    }

    /**
     * Sets the classpath to use to compile the source files.
     *
     * @param configuration The classpath. Must not be null, but may be empty.
     */
    public void setClasspath(FileCollection configuration) {
        this.classpath.setFrom(configuration);
    }

    /**
     * Returns the directory property that represents the directory to generate the {@code .class} files into.
     *
     * @return The destination directory property.
     * @since 6.1
     */
    @OutputDirectory
    public DirectoryProperty getDestinationDirectory() {
        return destinationDirectory;
    }

    /**
     * Returns the directory to generate the {@code .class} files into.
     *
     * @return The destination directory.
     *
     * @deprecated Use {@link #getDestinationDirectory()} instead. This method will be removed in Gradle 8.0.
     */
    @ReplacedBy("destinationDirectory")
    @Deprecated
    public File getDestinationDir() {
        // Used in Kotlin plugin - needs updating there and bumping the version first. Followup with https://github.com/gradle/gradle/issues/16783
        /*DeprecationLogger.deprecateProperty(AbstractCompile.class, "destinationDir")
            .replaceWith("destinationDirectory")
            .willBeRemovedInGradle8()
            .withUpgradeGuideSection(7, "compile_task_wiring")
            .nagUser();*/

        return destinationDirectory.getAsFile().getOrNull();
    }

    /**
     * Sets the directory to generate the {@code .class} files into.
     *
     * @param destinationDir The destination directory. Must not be null.
     *
     * @deprecated Use {@link #getDestinationDirectory()}.set() instead. This method will be removed in Gradle 8.0.
     */
    @Deprecated
    public void setDestinationDir(File destinationDir) {
        DeprecationLogger.deprecateProperty(AbstractCompile.class, "destinationDir")
            .replaceWith("destinationDirectory")
            .willBeRemovedInGradle8()
            .withUpgradeGuideSection(7, "compile_task_wiring")
            .nagUser();

        this.destinationDirectory.set(destinationDir);
    }

    /**
     * Sets the directory to generate the {@code .class} files into.
     *
     * @param destinationDir The destination directory. Must not be null.
     * @since 4.0
     *
     * @deprecated Use {@link #getDestinationDirectory()}.set() instead. This method will be removed in Gradle 8.0.
     */
    @Deprecated
    public void setDestinationDir(Provider<File> destinationDir) {
        // Used by Android plugin. Followup with https://github.com/gradle/gradle/issues/16782
        /*DeprecationLogger.deprecateProperty(AbstractCompile.class, "destinationDir")
            .replaceWith("destinationDirectory")
            .willBeRemovedInGradle8()
            .withUpgradeGuideSection(7, "compile_task_wiring")
            .nagUser();*/

        this.destinationDirectory.set(getProject().getLayout().dir(destinationDir));
    }

    /**
     * The Java language level to use to compile the source files.
     *
     * @return The source language level.
     */
    @Input
    public abstract Property<String> getSourceCompatibility();

    /**
     * The target JVM to generate the {@code .class} files for.
     *
     * @return The target JVM.
     */
    @Input
    public abstract Property<String> getTargetCompatibility();

    /**
     * Convention to fall back to the 'destinationDir' output for backwards compatibility with plugins that extend AbstractCompile and override the deprecated methods.
     *
     * TODO - move this into the class decoration
     */
    private class BackwardCompatibilityOutputDirectoryConvention implements Callable<Directory> {
        private boolean recursiveCall;

        @Override
        public Directory call() throws Exception {
            Method getter = GeneratedSubclasses.unpackType(AbstractCompile.this).getMethod("getDestinationDir");
            if (getter.getDeclaringClass() == AbstractCompile.class) {
                // Subclass has not overridden the getter, so ignore
                return null;
            }

            // Subclass has overridden the getter, so call it

            if (recursiveCall) {
                // Already querying AbstractCompile.getDestinationDirectory()
                // In that case, this convention should not be used.
                return null;
            }
            recursiveCall = true;
            File legacyValue;
            try {
                // This will call a subclass implementation of getDestinationDir(), which possibly will not call the overridden getter
                // In the Kotlin plugin, the subclass manages its own field which will be used here.
                legacyValue = getDestinationDir();
            } finally {
                recursiveCall = false;
            }
            if (legacyValue == null) {
                return null;
            } else {
                return getProject().getLayout().getProjectDirectory().dir(legacyValue.getAbsolutePath());
            }
        }
    }
}<|MERGE_RESOLUTION|>--- conflicted
+++ resolved
@@ -41,13 +41,7 @@
 @DisableCachingByDefault(because = "Abstract super-class, not to be instantiated directly")
 public abstract class AbstractCompile extends SourceTask implements BridgeAbstractCompile {
     private final DirectoryProperty destinationDirectory;
-<<<<<<< HEAD
-    private FileCollection classpath;
-=======
     private final ConfigurableFileCollection classpath = getProject().getObjects().fileCollection();
-    private String sourceCompatibility;
->>>>>>> 2c3b557d
-    private String targetCompatibility;
 
     public AbstractCompile() {
         this.destinationDirectory = getProject().getObjects().directoryProperty();
