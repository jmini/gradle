--- conflicted
+++ resolved
@@ -45,8 +45,6 @@
         }
     }
 
-<<<<<<< HEAD
-=======
     fun BuildSteps.adHocPerformanceTest(tests: List<String>) {
         gradleStep(listOf(
             "-PperformanceBaselines=force-defaults",
@@ -58,7 +56,6 @@
         ))
     }
 
->>>>>>> b305dbb7
     uuid = "${model.projectPrefix}TestPerformanceTest"
     id = AbsoluteId(uuid)
     name = "Test performance test tasks - Java8 Linux"
@@ -73,15 +70,11 @@
             executionMode = BuildStep.ExecutionMode.ALWAYS
             scriptContent = os.killAllGradleProcesses
         }
-<<<<<<< HEAD
-        gradleStep(listOf("clean", "largeMonolithicJavaProject"))
-=======
         adHocPerformanceTest(listOf(
             "org.gradle.performance.regression.java.JavaIDEModelPerformanceTest.get IDE model for IDEA",
             "org.gradle.performance.regression.java.JavaUpToDatePerformanceTest.up-to-date assemble (parallel true)",
             "org.gradle.performance.regression.corefeature.TaskAvoidancePerformanceTest.help with lazy and eager tasks"
         ))
->>>>>>> b305dbb7
 
         checkCleanM2(os)
     }
